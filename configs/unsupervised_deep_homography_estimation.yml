experiment: 'unsupervised_deep_homography_estimation'
lightning_module: 'UnsupervisedDeepHomographyEstimationModule'
lightning_data_module: 'PairHomographyDataModule'
trainer:
    gpus: 1
    max_epochs: 20
    log_every_n_steps: 100
    limit_train_batches: 1.0
    limit_val_batches: 1.0
    limit_test_batches: 1.0
data:
    pkl_name: 'log_without_camera_motion_seq_len_2.pkl'
    pkl_path: 'camera_motion_separated_png/without_camera_motion'
    train_split: 0.8
    random_state: 42
    batch_size: 16
<<<<<<< HEAD
    num_workers: 4
    rho: 32
=======
    num_workers: 2
    rho: 64
>>>>>>> 6401644f
    crp_shape: [480, 640]
    unsupervised: True
    train_transforms: # augmentations from imgaug https://imgaug.readthedocs.io/en/latest/source/overview_of_augmenters.html
        - {'chance': 1.0, 'module': 'imgaug.augmenters',                'type': 'Resize',             'kwargs': {'size': {'height': 612, 'width': 816}}}
        - {'chance': 0.1, 'module': 'imgaug.augmenters',                'type': 'Grayscale',          'kwargs': {}}
        - {'chance': 0.5, 'module': 'imgaug.augmenters',                'type': 'HorizontalFlip',     'kwargs': {}}
        - {'chance': 0.5, 'module': 'imgaug.augmenters',                'type': 'VerticalFlip',       'kwargs': {}}
        - {'chance': 0.2, 'module': 'imgaug.augmenters',                'type': 'Crop',               'kwargs': {'percent': !!python/tuple [0., 0.4]}}
        - {'chance': 0.3, 'module': 'imgaug.augmenters',                'type': 'MultiplyBrightness', 'kwargs': {'mul': [0.5, 1.5]}}
        - {'chance': 0.1, 'module': 'imgaug.augmenters',                'type': 'GaussianBlur',       'kwargs': {}}
        - {'chance': 0.1, 'module': 'imgaug.augmenters.imgcorruptlike', 'type': 'Fog',                'kwargs': {'severity': 2}}
        - {'chance': 0.2, 'module': 'imgaug.augmenters.imgcorruptlike', 'type': 'Contrast',           'kwargs': {'severity': 1}}
    val_transforms: null
model:
    shape: [3, 480, 640]
    lr: 1.e-4
    betas: [0.9, 0.999]
    log_n_steps: 1000<|MERGE_RESOLUTION|>--- conflicted
+++ resolved
@@ -14,13 +14,8 @@
     train_split: 0.8
     random_state: 42
     batch_size: 16
-<<<<<<< HEAD
-    num_workers: 4
-    rho: 32
-=======
     num_workers: 2
     rho: 64
->>>>>>> 6401644f
     crp_shape: [480, 640]
     unsupervised: True
     train_transforms: # augmentations from imgaug https://imgaug.readthedocs.io/en/latest/source/overview_of_augmenters.html
