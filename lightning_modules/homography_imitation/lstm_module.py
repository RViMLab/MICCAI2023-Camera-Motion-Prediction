import os
import torch
import torch.nn as nn
import pytorch_lightning as pl
import torchvision.models as models
from pycls.models import model_zoo
from kornia.geometry import warp_perspective
from typing import List

import lightning_modules
from utils.processing import frame_pairs, image_edges, four_point_homography_to_matrix, integrate_duv
from utils.viz import duv_mean_pairwise_distance_figure, yt_alpha_blend, uv_trajectory_figure


class DuvLSTMModule(pl.LightningModule):
    def __init__(self, lstm_hidden_size: int=512, lr: float=1e-4, betas: List[float]=[0.9, 0.999], log_n_steps: int=1000, frame_stride: int=1) -> None:
        super().__init__()
        self.save_hyperparameters('lr', 'betas')

        self._homography_regression = None

        # load model
        self._lstm = torch.nn.LSTM(
            input_size=8,
            hidden_size=lstm_hidden_size,
            num_layers=1
        )

        # fully connected for future duv prediction
        self._fc = torch.nn.Linear(
            in_features=lstm_hidden_size,
            out_features=8  # duv
        )

        self._model = torch.nn.ModuleDict({
            "lstm": self._lstm,  # forward duv/cumsum(duv) or combination of both
            "fc": self._fc
        })

        self._distance_loss = nn.PairwiseDistance()

        self.lr = lr
        self._betas = betas
        self._validation_step_ct = 0
        self._log_n_steps = log_n_steps

        self._frame_stride = frame_stride

    def inject_homography_regression(self, homography_regression: dict, homography_regression_prefix: str):
        # load trained homography regression model
        self._homography_regression = getattr(lightning_modules, homography_regression['lightning_module']).load_from_checkpoint(
            checkpoint_path=os.path.join(homography_regression_prefix, homography_regression['path'], homography_regression['checkpoint']),
            **homography_regression['model']
        )
        self._homography_regression = self._homography_regression.eval()
        self._homography_regression.freeze()

    def on_train_epoch_start(self) -> None:
        self._homography_regression = self._homography_regression.eval()
        self._homography_regression.freeze()

    def configure_optimizers(self):
        optimizer = torch.optim.Adam(self._model.parameters(), lr=self.lr, betas=self._betas)
        return optimizer

    def forward(self, duvs):
        duvs = duvs.permute(1,0,2,3) # BxTx4x2 -> TxBx4x2
        duvs = duvs.view(duvs.shape[:2] + (-1,)) # TxBx4x2 -> TxBx8
        duvs_pred, (hn, cn) = self._lstm(duvs) # duvs_pred gives access to all hidden states in the sequence
        duvs_pred = self._fc(duvs_pred)
        duvs_pred = duvs_pred.view(duvs_pred.shape[:2] + (4, 2,)) # TxBx8 -> TxBx4x2
        duvs_pred = duvs_pred.permute(1,0,2,3) # TxBx4x2 -> BxTx4x2
        return duvs_pred
    
    def training_step(self, batch, batch_idx):
        if self._homography_regression is None:
            raise ValueError('Homography regression model required in training step.')
        videos, transformed_videos, frame_idcs, vid_idcs = batch
        videos, transformed_videos = videos.float()/255., transformed_videos.float()/255.

        frames_i, frames_ips = frame_pairs(videos, self._frame_stride)  # re-sort images
        frames_i   = frames_i.reshape((-1,) + frames_i.shape[-3:])      # reshape BxNxCxHxW -> B*NxCxHxW
        frames_ips = frames_ips.reshape((-1,) + frames_ips.shape[-3:])  # reshape BxNxCxHxW -> B*NxCxHxW

        with torch.no_grad():
            duvs_reg = self._homography_regression(frames_i, frames_ips)
            duvs_reg = duvs_reg.view(videos.shape[0], -1, 4, 2) # BxTx4x2

        # forward
        duvs_pred = self(duvs_reg[:,:-1])

        # compute distance loss
        distance_loss = self._distance_loss(
            duvs_pred.reshape(-1, 2),
            duvs_reg[:,1:].reshape(-1, 2) # note that the first value is skipped
        ).mean()

        # cum_distance_loss = self._distance_loss(
        #     torch.cumsum(duvs_pred, dim=1).reshape(-1, 2),
        #     torch.cumsum(duvs_reg[:,1:], dim=1).reshape(-1, 2)
        # ).mean()

        # logging
        if self.global_step % self._log_n_steps == 0:
            frames_i   = frames_i.view(videos.shape[0], -1, 3, videos.shape[-2], videos.shape[-1])   # reshape B*NxCxHxW -> BxNxCxHxW
            frames_ips = frames_ips.view(videos.shape[0], -1, 3, videos.shape[-2], videos.shape[-1]) # reshape B*NxCxHxW -> BxNxCxHxW

            # visualize sequence N in zeroth batch
            blends = self._create_blend_from_homography_regression(frames_i[0], frames_ips[0], duvs_reg[0])

            self.logger.experiment.add_images('train/blend_train', blends, self.global_step)

            uv = image_edges(frames_i[0,0].unsqueeze(0))
            uv_reg = integrate_duv(uv, duvs_reg[0,1:])  # batch 0, note that first value is skipped
            uv_pred = integrate_duv(uv, duvs_pred[0])  # batch 0
            uv_traj_fig = uv_trajectory_figure(uv_reg.cpu().numpy(), uv_pred.detach().cpu().numpy())
            self.logger.experiment.add_figure('train/uv_traj_fig', uv_traj_fig, self.global_step)

        self.log('train/distance', distance_loss)
        # self.log('train/cum_distance', cum_distance_loss)
        return distance_loss # + cum_distance_loss

    def validation_step(self, batch, batch_idx):
        if self._homography_regression is None:
            raise ValueError('Homography regression model required in training step.')
        # by default without grad (torch.set_grad_enabled(False))
        videos, transformed_videos, frame_idcs, vid_idcs = batch
        videos, transformed_videos = videos.float()/255., transformed_videos.float()/255.

        frames_i, frames_ips = frame_pairs(videos, self._frame_stride)  # re-sort images
        frames_i   = frames_i.reshape((-1,) + frames_i.shape[-3:])      # reshape BxNxCxHxW -> B*NxCxHxW
        frames_ips = frames_ips.reshape((-1,) + frames_ips.shape[-3:])  # reshape BxNxCxHxW -> B*NxCxHxW

        duvs_reg = self._homography_regression(frames_i, frames_ips)
        duvs_reg = duvs_reg.view(videos.shape[0], -1, 4, 2) # BxTx4x2

        # forward
        duvs_pred = self(duvs_reg[:,:-1])

        # compute distance loss
        distance_loss = self._distance_loss(
            duvs_pred.reshape(-1, 2),
            duvs_reg[:,1:].reshape(-1, 2) # note that the first value is skipped
        ).mean()

        # cum_distance_loss = self._distance_loss(
        #     torch.cumsum(duvs_pred, dim=1).reshape(-1, 2),
        #     torch.cumsum(duvs_reg[:,1:], dim=1).reshape(-1, 2)
        # ).mean()

        # logging
        if self._validation_step_ct % self._log_n_steps == 0:
            frames_i   = frames_i.view(videos.shape[0], -1, 3, videos.shape[-2], videos.shape[-1])   # reshape B*NxCxHxW -> BxNxCxHxW
            frames_ips = frames_ips.view(videos.shape[0], -1, 3, videos.shape[-2], videos.shape[-1]) # reshape B*NxCxHxW -> BxNxCxHxW

            # visualize sequence N in zeroth batch
            blends = self._create_blend_from_homography_regression(frames_i[0], frames_ips[0], duvs_reg[0])

            self.logger.experiment.add_images('val/blend_train', blends, self._validation_step_ct)

            uv = image_edges(frames_i[0,0].unsqueeze(0))
            uv_reg = integrate_duv(uv, duvs_reg[0,1:])  # batch 0, note that first value is skipped
            uv_pred = integrate_duv(uv, duvs_pred[0])  # batch 0
            uv_traj_fig = uv_trajectory_figure(uv_reg.cpu().numpy(), uv_pred.detach().cpu().numpy())
            self.logger.experiment.add_figure('val/uv_traj_fig', uv_traj_fig, self._validation_step_ct)

        self.log('val/distance', distance_loss)
        # self.log('val/cum_distance', cum_distance_loss)
        self._validation_step_ct += 1

    def test_step(self, batch, batch_idx):
        pass

    def _create_blend_from_homography_regression(self, frames_i: torch.Tensor, frames_ips: torch.Tensor, duvs: torch.Tensor):
        r"""Helper function that creates blend figure, given four point homgraphy representation.

        Args:
            frames_i (torch.Tensor): Frames i of shape NxCxHxW
            frames_ips (torch.Tensor): Frames i+step of shape NxCxHxW
            duvs (torch.Tensor): Edge delta from frames i+step to frames i of shape Nx4x2

        Return:
            blends (torch.Tensor): Blends of warp(frames_i) and frames_ips
        """
        uvs = image_edges(frames_i)         
        Hs = four_point_homography_to_matrix(uvs, duvs)
        try:  # handle inversion error
            wrps = warp_perspective(frames_i, torch.inverse(Hs), frames_i.shape[-2:])
            blends = yt_alpha_blend(frames_ips, wrps)
        except:
            return frames_i
        return blends


class LSTMModule(pl.LightningModule):
    def __init__(self, lstm_hidden_size: int=512, lr: float=1e-4, betas: List[float]=[0.9, 0.999], log_n_steps: int=1000, frame_stride: int=1) -> None:
        super().__init__()
        self.save_hyperparameters('lr', 'betas')

        # load model
        self._lstm = torch.nn.LSTM(
            input_size=8,
            hidden_size=lstm_hidden_size,
            num_layers=1
        )

        # fully connected for future duv prediction
        self._fc = torch.nn.Linear(
            in_features=lstm_hidden_size,
            out_features=8  # duv
        )

        self._model = torch.nn.ModuleDict({
            "lstm": self._lstm,  # forward duv/cumsum(duv) or combination of both
            "fc": self._fc
        })

        self._distance_loss = nn.PairwiseDistance()

        self.lr = lr
        self._betas = betas
        self._validation_step_ct = 0
        self._log_n_steps = log_n_steps

        self._frame_stride = frame_stride

    def configure_optimizers(self):
        optimizer = torch.optim.Adam(self._model.parameters(), lr=self.lr, betas=self._betas)
        return optimizer

    def forward(self, duvs):
        duvs = duvs.permute(1,0,2,3) # BxTx4x2 -> TxBx4x2
        duvs = duvs.view(duvs.shape[:2] + (-1,)) # TxBx4x2 -> TxBx8
        duvs_pred, (hn, cn) = self._lstm(duvs) # duvs_pred gives access to all hidden states in the sequence
        duvs_pred = self._fc(duvs_pred)
        duvs_pred = duvs_pred.view(duvs_pred.shape[:2] + (4, 2,)) # TxBx8 -> TxBx4x2
        duvs_pred = duvs_pred.permute(1,0,2,3) # TxBx4x2 -> BxTx4x2
        return duvs_pred
    
    def training_step(self, batch, batch_idx):
        duvs_reg, frame_idcs, vid_idcs = batch
        duvs_reg = duvs_reg.float()

        # forward
        duvs_pred = self(duvs_reg[:,:-1])

        # compute distance loss
        distance_loss = self._distance_loss(
            duvs_pred.reshape(-1, 2),
            duvs_reg[:,1:].reshape(-1, 2) # note that the first value is skipped
        ).mean()

        # # logging
        # if self.global_step % self._log_n_steps == 0:
        #     frames_i, frames_ips = frame_pairs(videos, self._frame_stride)  # re-sort images

        #     # visualize sequence N in zeroth batch
        #     blends = self._create_blend_from_homography_regression(frames_i[0], frames_ips[0], duvs_reg[0,:-1])

        #     self.logger.experiment.add_images('train/blend_train', blends, self.global_step)

        #     uv = image_edges(frames_i[0,0].unsqueeze(0))
        #     uv_reg = integrate_duv(uv, duvs_reg[0,1:])  # batch 0, note that first value is skipped
        #     uv_pred = integrate_duv(uv, duvs_pred[0])  # batch 0
        #     uv_traj_fig = uv_trajectory_figure(uv_reg.cpu().numpy(), uv_pred.detach().cpu().numpy())
        #     self.logger.experiment.add_figure('train/uv_traj_fig', uv_traj_fig, self.global_step)

        self.log('train/distance', distance_loss)
        return distance_loss  # + cum_distance_loss

    def validation_step(self, batch, batch_idx):
        duvs_reg, frame_idcs, vid_idcs = batch
        duvs_reg = duvs_reg.float()

        # forward
        duvs_pred = self(duvs_reg[:,:-1])

        # compute distance loss
        distance_loss = self._distance_loss(
            duvs_pred.reshape(-1, 2),
            duvs_reg[:,1:].reshape(-1, 2) # note that the first value is skipped
        ).mean()

        # # logging
        # if self._validation_step_ct % self._log_n_steps == 0:
        #     frames_i, frames_ips = frame_pairs(videos, self._frame_stride)  # re-sort images

        #     # visualize sequence N in zeroth batch
        #     blends = self._create_blend_from_homography_regression(frames_i[0], frames_ips[0], duvs_reg[0,:-1])

        #     self.logger.experiment.add_images('val/blend_train', blends, self._validation_step_ct)

<<<<<<< HEAD
        #     uv = image_edges(frames_i[0,0].unsqueeze(0))
        #     uv_reg = integrate_duv(uv, duvs_reg[0,1:])  # batch 0, note that first value is skipped
        #     uv_pred = integrate_duv(uv, duvs_pred[0])  # batch 0
        #     uv_traj_fig = uv_trajectory_figure(uv_reg.cpu().numpy(), uv_pred.detach().cpu().numpy())
        #     self.logger.experiment.add_figure('val/uv_traj_fig', uv_traj_fig, self._validation_step_ct)
=======
            uv = image_edges(frames_i[0,0].unsqueeze(0))
            uv_reg = integrate_duv(uv, duvs_reg[0,1:])  # batch 0, note that first value is skipped
            uv_pred = integrate_duv(uv, duvs_pred[0])  # batch 0
            # uv_traj_fig = uv_trajectory_figure(uv_reg.cpu().numpy(), uv_pred.detach().cpu().numpy())
            # self.logger.experiment.add_figure('val/uv_traj_fig', uv_traj_fig, self._validation_step_ct)
>>>>>>> 4ac9a6eb

        self.log('val/distance', distance_loss)
        self._validation_step_ct += 1

    def test_step(self, batch, batch_idx):
        pass

    def _create_blend_from_homography_regression(self, frames_i: torch.Tensor, frames_ips: torch.Tensor, duvs: torch.Tensor):
        r"""Helper function that creates blend figure, given four point homgraphy representation.

        Args:
            frames_i (torch.Tensor): Frames i of shape NxCxHxW
            frames_ips (torch.Tensor): Frames i+step of shape NxCxHxW
            duvs (torch.Tensor): Edge delta from frames i+step to frames i of shape Nx4x2

        Return:
            blends (torch.Tensor): Blends of warp(frames_i) and frames_ips
        """
        uvs = image_edges(frames_i)         
        Hs = four_point_homography_to_matrix(uvs, duvs)
        try:  # handle inversion error
            wrps = warp_perspective(frames_i, torch.inverse(Hs), frames_i.shape[-2:])
            blends = yt_alpha_blend(frames_ips, wrps)
        except:
            return frames_i
        return blends


class FeatureLSTMModule(pl.LightningModule):
    def __init__(self, backbone: dict, head: dict, lr: float=1e-4, betas: List[float]=[0.9, 0.999], log_n_steps: int=1000, frame_stride: int=1):
        super().__init__()
        self.save_hyperparameters('lr', 'betas', 'backbone')
        backbone_dict = {
            'ResNet-18': 'resnet18',
            'ResNet-34': 'resnet34'
        }
        if backbone['name'] == 'ResNet-18' or backbone['name'] == 'ResNet-34':
            backbone['name'] = backbone_dict[backbone['name']]

        if backbone['name'] == 'resnet18' or backbone['name'] == 'resnet34':
            self._encoder = getattr(models, backbone['name'])(**backbone['kwargs'])

            self._encoder.fc = torch.nn.Linear(
                in_features=self._encoder.fc.in_features,
                out_features=backbone['backbone_features']
            )
        else:
            if backbone['name'] not in model_zoo.get_model_list():
                raise ValueError('Model {} not available.'.format(backbone['name']))
            self._encoder = model_zoo.build_model(backbone['name'], **backbone['kwargs'])

            self._encoder.head.fc = torch.nn.Linear(
                in_features=self._encoder.head.fc.in_features,
                out_features=backbone['backbone_features']
            )

        # lstm on encoded features
        head['kwargs']['input_size'] = backbone['backbone_features'] + 8
        self._lstm = torch.nn.LSTM(**head['kwargs'])

        # fully connected for future duv prediction
        self._fc = torch.nn.Linear(
            in_features=head['kwargs']['hidden_size'],
            out_features=8  # duv
        )

        self._homography_regression = None

        self._distance_loss = nn.PairwiseDistance()

        self.lr = lr  # naming required by lightning auto-lr-finder https://pytorch-lightning.readthedocs.io/en/latest/advanced/lr_finder.html#using-lightning-s-built-in-lr-finder
        self._betas = betas
        self._validation_step_ct = 0
        self._log_n_steps = log_n_steps

        self._frame_stride = frame_stride

    def inject_homography_regression(self, homography_regression: dict, homography_regression_prefix: str):
        # load trained homography regression model
        self._homography_regression = getattr(lightning_modules, homography_regression['lightning_module']).load_from_checkpoint(
            checkpoint_path=os.path.join(homography_regression_prefix, homography_regression['path'], homography_regression['checkpoint']),
            **homography_regression['model']
        )
        self._homography_regression = self._homography_regression.eval()
        self._homography_regression.freeze()

    def on_train_epoch_start(self):
        self._homography_regression = self._homography_regression.eval()
        self._homography_regression.freeze()

    def configure_optimizers(self):
        optimizer = torch.optim.Adam(self._encoder.parameters(), lr=self.lr, betas=self._betas)
        return optimizer

    def forward(self, imgs: torch.Tensor, duvs: torch.Tensor) -> torch.Tensor:
        r"""Forward past images and past motion to predict future motion.

        Args:
            imgs (torch.Tensor): Images of shape BxTxCxHxW, where T is the sequence length
            duvs (torch.Tensor): Four point homographies of shape BxTx4x2 
        """
        features = self._encoder(imgs.reshape((-1,) + imgs.shape[-3:])) # B*(T-1)xCxHxW, where N == sequence -> returns B*(T-1)x backbone_features (512)
        features = features.reshape(duvs.shape[:2] + (-1,))
        features = features.permute(1,0,2) # BxTxbackbone_features -> TxBxbackbone_features

        # concatenate
        duvs = duvs.permute(1,0,2,3) # BxTx4x2 -> TxBx4x2
        duvs = duvs.view(duvs.shape[:2] + (-1,)) # TxBx4x2 -> TxBx8
        features = torch.concat([features, duvs], dim=-1)

        # forward lstm head
        duvs_pred, (hn, cn) = self._lstm(features) # duvs_pred gives access to all hidden states in the sequence
        duvs_pred = self._fc(duvs_pred)
        duvs_pred = duvs_pred.view(duvs_pred.shape[:2] + (4, 2,)) # TxBx8 -> TxBx4x2
        duvs_pred = duvs_pred.permute(1,0,2,3) # TxBx4x2 -> BxTx4x2
        return duvs_pred

    def training_step(self, batch, batch_idx):
        if self._homography_regression is None:
            raise ValueError('Homography regression model required in training step.')
        # by default without grad (torch.set_grad_enabled(False))
        videos, transformed_videos, frame_idcs, vid_idcs = batch
        videos, transformed_videos = videos.float()/255., transformed_videos.float()/255.

        frames_i, frames_ips = frame_pairs(videos, self._frame_stride)  # re-sort images
        frames_i   = frames_i.reshape((-1,) + frames_i.shape[-3:])      # reshape BxNxCxHxW -> B*NxCxHxW
        frames_ips = frames_ips.reshape((-1,) + frames_ips.shape[-3:])  # reshape BxNxCxHxW -> B*NxCxHxW

        with torch.no_grad():
            duvs_reg = self._homography_regression(frames_i, frames_ips)
            duvs_reg = duvs_reg.view(videos.shape[0], -1, 4, 2) # BxTx4x2

        # forward
        duvs_pred = self(frames_i.reshape(videos.shape[0], -1, 3, videos.shape[-2], videos.shape[-1])[:,:-1], duvs_reg[:,:-1])  # note that last duv value is skipped

        # compute distance loss
        distance_loss = self._distance_loss(
            duvs_pred.reshape(-1, 2),
            duvs_reg[:,1:].reshape(-1, 2) # note that the first value is skipped
        ).mean()

        # logging
        if self.global_step % self._log_n_steps == 0:
            frames_i   = frames_i.view(videos.shape[0], -1, 3, videos.shape[-2], videos.shape[-1])   # reshape B*NxCxHxW -> BxNxCxHxW
            frames_ips = frames_ips.view(videos.shape[0], -1, 3, videos.shape[-2], videos.shape[-1]) # reshape B*NxCxHxW -> BxNxCxHxW

            # visualize sequence N in zeroth batch
            blends = self._create_blend_from_homography_regression(frames_i[0], frames_ips[0], duvs_reg[0])

            self.logger.experiment.add_images('train/blend_train', blends, self.global_step)

            uv = image_edges(frames_i[0,0].unsqueeze(0))
            uv_reg = integrate_duv(uv, duvs_reg[0,1:])  # batch 0, note that first value is skipped
            uv_pred = integrate_duv(uv, duvs_pred[0])  # batch 0
            uv_traj_fig = uv_trajectory_figure(uv_reg.cpu().numpy(), uv_pred.detach().cpu().numpy())
            self.logger.experiment.add_figure('train/uv_traj_fig', uv_traj_fig, self.global_step)

        self.log('train/distance', distance_loss)
        return distance_loss

    def validation_step(self, batch, batch_idx):
        if self._homography_regression is None:
            raise ValueError('Homography regression model required in training step.')
        # by default without grad (torch.set_grad_enabled(False))
        videos, transformed_videos, frame_idcs, vid_idcs = batch
        videos, transformed_videos = videos.float()/255., transformed_videos.float()/255.

        frames_i, frames_ips = frame_pairs(videos, self._frame_stride)  # re-sort images
        frames_i   = frames_i.reshape((-1,) + frames_i.shape[-3:])      # reshape BxNxCxHxW -> B*NxCxHxW
        frames_ips = frames_ips.reshape((-1,) + frames_ips.shape[-3:])  # reshape BxNxCxHxW -> B*NxCxHxW

        duvs_reg = self._homography_regression(frames_i, frames_ips)
        duvs_reg = duvs_reg.view(videos.shape[0], -1, 4, 2) # BxTx4x2

        # forward
        duvs_pred = self(frames_i.reshape(videos.shape[0], -1, 3, videos.shape[-2], videos.shape[-1])[:,:-1], duvs_reg[:,:-1])  # note that last duv value is skipped

        # compute distance loss
        distance_loss = self._distance_loss(
            duvs_pred.reshape(-1, 2),
            duvs_reg[:,1:].reshape(-1, 2) # note that the first value is skipped
        ).mean()

        # logging
        if self._validation_step_ct % self._log_n_steps == 0:
            frames_i   = frames_i.view(videos.shape[0], -1, 3, videos.shape[-2], videos.shape[-1])   # reshape B*NxCxHxW -> BxNxCxHxW
            frames_ips = frames_ips.view(videos.shape[0], -1, 3, videos.shape[-2], videos.shape[-1]) # reshape B*NxCxHxW -> BxNxCxHxW

            # visualize sequence N in zeroth batch
            blends = self._create_blend_from_homography_regression(frames_i[0], frames_ips[0], duvs_reg[0])

            self.logger.experiment.add_images('val/blend_train', blends, self._validation_step_ct)

            uv = image_edges(frames_i[0,0].unsqueeze(0))
            uv_reg = integrate_duv(uv, duvs_reg[0,1:])  # batch 0, note that first value is skipped
            uv_pred = integrate_duv(uv, duvs_pred[0])  # batch 0
            uv_traj_fig = uv_trajectory_figure(uv_reg.cpu().numpy(), uv_pred.detach().cpu().numpy())
            self.logger.experiment.add_figure('val/uv_traj_fig', uv_traj_fig, self._validation_step_ct)

        self.log('val/distance', distance_loss)
        self._validation_step_ct += 1

    def test_step(self):
        # build a test set first
        pass

    def _create_blend_from_homography_regression(self, frames_i: torch.Tensor, frames_ips: torch.Tensor, duvs: torch.Tensor):
        r"""Helper function that creates blend figure, given four point homgraphy representation.

        Args:
            frames_i (torch.Tensor): Frames i of shape NxCxHxW
            frames_ips (torch.Tensor): Frames i+step of shape NxCxHxW
            duvs (torch.Tensor): Edge delta from frames i+step to frames i of shape Nx4x2

        Return:
            blends (torch.Tensor): Blends of warp(frames_i) and frames_ips
        """
        uvs = image_edges(frames_i)         
        Hs = four_point_homography_to_matrix(uvs, duvs)
        try:  # handle inversion error
            wrps = warp_perspective(frames_i, torch.inverse(Hs), frames_i.shape[-2:])
            blends = yt_alpha_blend(frames_ips, wrps)
        except:
            return frames_i
        return blends<|MERGE_RESOLUTION|>--- conflicted
+++ resolved
@@ -290,19 +290,11 @@
 
         #     self.logger.experiment.add_images('val/blend_train', blends, self._validation_step_ct)
 
-<<<<<<< HEAD
         #     uv = image_edges(frames_i[0,0].unsqueeze(0))
         #     uv_reg = integrate_duv(uv, duvs_reg[0,1:])  # batch 0, note that first value is skipped
         #     uv_pred = integrate_duv(uv, duvs_pred[0])  # batch 0
         #     uv_traj_fig = uv_trajectory_figure(uv_reg.cpu().numpy(), uv_pred.detach().cpu().numpy())
         #     self.logger.experiment.add_figure('val/uv_traj_fig', uv_traj_fig, self._validation_step_ct)
-=======
-            uv = image_edges(frames_i[0,0].unsqueeze(0))
-            uv_reg = integrate_duv(uv, duvs_reg[0,1:])  # batch 0, note that first value is skipped
-            uv_pred = integrate_duv(uv, duvs_pred[0])  # batch 0
-            # uv_traj_fig = uv_trajectory_figure(uv_reg.cpu().numpy(), uv_pred.detach().cpu().numpy())
-            # self.logger.experiment.add_figure('val/uv_traj_fig', uv_traj_fig, self._validation_step_ct)
->>>>>>> 4ac9a6eb
 
         self.log('val/distance', distance_loss)
         self._validation_step_ct += 1
